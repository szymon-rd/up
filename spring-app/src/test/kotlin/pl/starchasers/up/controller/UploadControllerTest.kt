package pl.starchasers.up.controller

import no.skatteetaten.aurora.mockmvc.extensions.*
import org.apache.commons.fileupload.util.Streams
import org.junit.jupiter.api.Assertions.*
import org.junit.jupiter.api.BeforeAll
import org.junit.jupiter.api.Nested
import org.junit.jupiter.api.Test
import org.junit.jupiter.api.TestInstance
import org.springframework.beans.factory.annotation.Autowired
import org.springframework.http.HttpHeaders
import org.springframework.http.HttpStatus
import org.springframework.mock.web.MockMultipartFile
import org.springframework.test.annotation.DirtiesContext
import pl.starchasers.up.*
import pl.starchasers.up.data.dto.configuration.UpdateUserConfigurationDTO
import pl.starchasers.up.data.dto.upload.UploadCompleteResponseDTO
import pl.starchasers.up.data.value.*
import pl.starchasers.up.repository.FileEntryRepository
import pl.starchasers.up.repository.UploadRepository
import pl.starchasers.up.security.Role
import pl.starchasers.up.service.ConfigurationService
import pl.starchasers.up.service.FileService
import pl.starchasers.up.service.JwtTokenService
import pl.starchasers.up.service.UserService
import java.nio.file.Files
import java.time.LocalDateTime
import javax.transaction.Transactional


@TestInstance(TestInstance.Lifecycle.PER_CLASS)
@DirtiesContext(classMode = DirtiesContext.ClassMode.AFTER_CLASS)
internal class UploadControllerTest : MockMvcTestBase() {

    @Transactional
    @OrderTests
    @Nested
    inner class AnonymousUpload(
            @Autowired private val fileEntryRepository: FileEntryRepository,
            @Autowired private val uploadRepository: UploadRepository,
            @Autowired private val userService: UserService,
            @Autowired private val configurationService: ConfigurationService,
            @Autowired private val jwtTokenService: JwtTokenService) : MockMvcTestBase() {

        private val uploadFileRequestPath = Path("/api/upload")

        //TODO integrate access token

        @DocumentResponse
        @Test
        fun `Given valid request, should upload and store file`() {
            val exampleTextFile = MockMultipartFile("file",
                    "exampleTextFile.txt",
                    "text/plain; charset=UTF-8",
                    "example content".toByteArray())

            mockMvc.multipart(path = uploadFileRequestPath,
                    fnBuilder = {
                        file(exampleTextFile)
                    }) {
                isSuccess()
                fileEntryRepository.findAll()[0].let { fileEntry ->
                    responseJsonPath("$.key").equalsValue(fileEntry.key.value)
                    responseJsonPath("$.accessToken").equalsValue(fileEntry.accessToken.value)
                    responseJsonPath("$.toDelete").isNotEmpty()
                }
            }

            fileEntryRepository.findAll()[0].let { fileEntry ->
<<<<<<< HEAD
                assertEquals("text/plain", fileEntry.contentType.value)
=======
                assertEquals("text/plain; charset=UTF-8", fileEntry.contentType)
>>>>>>> d590f037
                assertEquals(false, fileEntry.encrypted)
                assertEquals("exampleTextFile.txt", fileEntry.filename.value)
                assertEquals(null, fileEntry.password)
                assertEquals(false, fileEntry.permanent)
                assertNotNull(fileEntry.toDeleteDate)
                assertTrue(fileEntry.toDeleteDate!!.toLocalDateTime().isAfter(LocalDateTime.now()))

                uploadRepository.find(fileEntry.key)?.let { fileContent ->
                    assertEquals("example content", Streams.asString(fileContent.data))
                } ?: throw RuntimeException()
            }
        }

        @Test
        fun `Given missing file, should return 400`() {
            mockMvc.multipart(path = uploadFileRequestPath, fnBuilder = {}) {
                isError(HttpStatus.BAD_REQUEST)
            }
        }

        @Test
        fun `Given missing file content type, should save file as application octet-stream`() {
            val exampleTextFile = MockMultipartFile("file",
                    "exampleTextFile.txt",
                    "",
                    "example content".toByteArray())

            mockMvc.multipart(path = uploadFileRequestPath,
                    fnBuilder = {
                        file(exampleTextFile)
                    }) {
                isSuccess()
                fileEntryRepository.findAll()[0].let { fileEntry ->
                    responseJsonPath("$.key").equalsValue(fileEntry.key.value)
                    responseJsonPath("$.accessToken").equalsValue(fileEntry.accessToken.value)
                    responseJsonPath("$.toDelete").isNotEmpty()
                }
            }

            fileEntryRepository.findAll()[0].let { fileEntry ->
                assertEquals("application/octet-stream", fileEntry.contentType.value)
                assertEquals(false, fileEntry.encrypted)
                assertEquals("exampleTextFile.txt", fileEntry.filename.value)
                assertEquals(null, fileEntry.password)
                assertEquals(false, fileEntry.permanent)
                assertNotNull(fileEntry.toDeleteDate)
                assertTrue(fileEntry.toDeleteDate!!.toLocalDateTime().isAfter(LocalDateTime.now()))

                uploadRepository.find(fileEntry.key)?.let { fileContent ->
                    assertEquals("example content", Streams.asString(fileContent.data))
                } ?: throw RuntimeException()
            }
        }

        @Test
        fun `Given too large file, should return 413`() {
            val testUser = userService.createUser(Username("testUser"), RawPassword("password"), null, Role.USER)
            configurationService.updateUserConfiguration(testUser,
                    UpdateUserConfigurationDTO(10,
                            testUser.maxFileLifetime.value,
                            testUser.defaultFileLifetime.value,
                            testUser.maxPermanentFileSize.value))

            val accessToken = jwtTokenService.issueAccessToken(jwtTokenService.issueRefreshToken(testUser))
            val exampleTextFile = MockMultipartFile("file",
                    "exampleTextFile.txt",
                    "text/plain",
                    "example content".toByteArray())

            mockMvc.multipart(path = uploadFileRequestPath,
                    headers = HttpHeaders().authorization(accessToken),
                    fnBuilder = {
                        file(exampleTextFile)
                    }) {
                isError(HttpStatus.PAYLOAD_TOO_LARGE)
            }
        }
    }

    @Transactional
    @OrderTests
    @Nested
    inner class GetAnonymousUpload(
            @Autowired val fileService: FileService
    ) : MockMvcTestBase() {
        private val content = "example content"

        private fun createFile(contentType: String, fileContent:String=content): String = fileService.createFile(
                fileContent.byteInputStream(),
                "fileName.txt",
                contentType,
                fileContent.byteInputStream().readAllBytes().size.toLong(),
                null
        ).key

        @Test
        @DocumentResponse
        fun `Given valid key, should return raw file`() {
<<<<<<< HEAD
            val key = fileService.createFile(
                    content.byteInputStream(),
                    Filename("fileName.txt"),
                    ContentType("text/plain"),
                    FileSize(content.byteInputStream().readAllBytes().size.toLong()),
                    null
            ).key
=======
            val key = createFile("application/octet-stream")
>>>>>>> d590f037

            mockMvc.get(path = Path("/u/$key")) {
                responseJsonPath("$").equalsValue("example content")
                responseHeader(HttpHeaders.CONTENT_TYPE).equals("application/octet-stream")
                responseHeader(HttpHeaders.CONTENT_LENGTH).equals("${content.length}")
            }

        }

        @Test
        fun `Given valid Range header, should return 206`() {
            val contentSize = content.byteInputStream().readAllBytes().size.toLong()
<<<<<<< HEAD
            val key = fileService.createFile(
                    content.byteInputStream(),
                    Filename("fileName.txt"),
                    ContentType("text/plain"),
                    FileSize(contentSize),
                    null
            ).key
=======
            val key = createFile("text/plain")
>>>>>>> d590f037

            val headers = HttpHeaders()
            headers.set(HttpHeaders.RANGE, "bytes=0-")

            mockMvc.get(path = Path("/u/$key"), headers = headers) {
                status(HttpStatus.PARTIAL_CONTENT)
                responseHeader(HttpHeaders.CONTENT_RANGE).equals("bytes 0-${contentSize - 1}/$contentSize")
                responseHeader(HttpHeaders.CONTENT_LENGTH).equals("$contentSize")
            }
        }

        @Test
        fun `Given invalid Range header, should return 200`() {
            val contentSize = content.byteInputStream().readAllBytes().size.toLong()
<<<<<<< HEAD
            val key = fileService.createFile(
                    content.byteInputStream(),
                    Filename("fileName.txt"),
                    ContentType("text/plain"),
                    FileSize(contentSize),
                    null).key
=======
            val key = createFile("text/plain")
>>>>>>> d590f037

            val headers = HttpHeaders()
            headers.set(HttpHeaders.RANGE, "mb=-1024")

            mockMvc.get(path = Path("/u/$key"), headers = headers) {
                statusIsOk()
            }
        }

        @Test
        fun `Given incorrect key, should return 404`() {
            mockMvc.get(path = Path("/u/qweasd")) {
                isError(HttpStatus.NOT_FOUND)
            }
        }

        @Test
        fun `Given unspecified text file encoding, should guess based on content`() {
            val key = createFile("text/plain", fileContent = "Ā ā Ă অ আ ই ঈ উ")

            mockMvc.get(path = Path("/u/$key")) {
                isSuccess()
                responseJsonPath("$").equalsValue("Ā ā Ă অ আ ই ঈ উ")
                responseHeader("Content-Type").equals("text/plain; charset=UTF-8")
            }
        }

        @Test
        fun `Given specified text file encoding, should preserve it`() {
            val contentType = "text/plain; charset=us-ascii"
            val key = createFile(contentType)

            mockMvc.get(path = Path("/u/$key")) {
                isSuccess()
                responseJsonPath("$").equalsValue("example content")
                responseHeader("Content-Type").equals(contentType)
            }
        }
    }

    @Transactional
    @OrderTests
    @Nested
    @TestInstance(TestInstance.Lifecycle.PER_CLASS)
    inner class VerifyFileAccess(
            @Autowired val fileService: FileService,
            @Autowired val fileEntryRepository: FileEntryRepository
    ) : MockMvcTestBase() {
        private fun verifyRequestPath(key: String): Path = Path("/api/u/$key/verify")
        private val content = "example content"

        private lateinit var fileKey: String
        private lateinit var fileAccessToken: String

        @BeforeAll
        fun setup() {
            fileKey = fileService.createFile(content.byteInputStream(),
                    Filename("filename.txt"),
                    ContentType("text/plain"),
                    FileSize(content.byteInputStream().readAllBytes().size.toLong()),
                    null).key

            fileAccessToken = fileEntryRepository.findExistingFileByKey(FileKey(fileKey))?.accessToken?.value
                    ?: throw IllegalStateException()
        }

        @Test
        @DocumentResponse
        fun `Given valid access token, should return 200`() {
            mockMvc.post(path = verifyRequestPath(fileKey),
                    headers = HttpHeaders().contentTypeJson(),
                    body = mapper.writeValueAsString(object {
                        val accessToken = fileAccessToken
                    })) {
                isSuccess()
            }
        }

        @Test
        fun `Given invalid access token, should return 403`() {
            mockMvc.post(path = verifyRequestPath(fileKey),
                    headers = HttpHeaders().contentTypeJson(),
                    body = object {
                        val accessToken = "qweasd"
                    }) {
                isError(HttpStatus.FORBIDDEN)
            }
        }

        @Test
        fun `Given missing access token, should return 400`() {
            mockMvc.post(path = verifyRequestPath(fileKey),
                    headers = HttpHeaders().contentTypeJson(),
                    body = object {}) {
                isError(HttpStatus.BAD_REQUEST)
            }
        }

        @Test
        fun `Given invalid file key, should return 404`() {
            mockMvc.post(path = verifyRequestPath("qweasd"),
                    headers = HttpHeaders().contentTypeJson(),
                    body = object {
                        val accessToken = fileAccessToken
                    }) {
                isError(HttpStatus.NOT_FOUND)
            }
        }

    }

    @Transactional
    @OrderTests
    @Nested
    @TestInstance(TestInstance.Lifecycle.PER_CLASS)
    inner class GetFileDetails(
            @Autowired val fileService: FileService
    ) : MockMvcTestBase() {

        private fun getRequestPath(key: String): Path = Path("/api/u/$key/details")
        private val content = "example content"
        private lateinit var fileKey: String
        private val filename: String = "filename.txt"
        private val contentType: String = "text/plain; charset=UTF-8"

        @BeforeAll
        fun setup() {
            fileKey = fileService.createFile(content.byteInputStream(),
                    Filename(filename),
                    ContentType(contentType),
                    FileSize(content.byteInputStream().readAllBytes().size.toLong()),
                    null).key
        }

        @Test
        @DocumentResponse
        fun `Given correct key, should return file details`() {
            mockMvc.get(path = getRequestPath(fileKey)) {
                responseJsonPath("$.key").equalsValue(fileKey)
                responseJsonPath("$.name").equalsValue(filename)
                responseJsonPath("$.permanent").equalsValue(false)//TODO support permanent files
                responseJsonPath("$.expirationDate").isNotEmpty()//TODO fix objectMapper
                responseJsonPath("$.size").equalsValue(content.byteInputStream().readAllBytes().size.toLong())
                responseJsonPath("$.type").equalsValue(contentType)
            }
        }

        @Test
        fun `Given incorrect key, should return 404`() {
            mockMvc.get(path = getRequestPath("incorrectKey")) {
                isError(HttpStatus.NOT_FOUND)
            }
        }
    }

    @Transactional
    @OrderTests
    @Nested
    @TestInstance(TestInstance.Lifecycle.PER_CLASS)
    inner class DeleteFile(
            @Autowired val fileService: FileService,
            @Autowired val uploadRepository: UploadRepository,
            @Autowired val fileEntryRepository: FileEntryRepository
    ) : MockMvcTestBase() {

        private fun getRequestPath(fileKey: String) = Path("/api/u/$fileKey")

        private fun createTestFile(): UploadCompleteResponseDTO {
            val fileContent = "fileContent"
            return fileService.createFile(fileContent.byteInputStream(),
                    Filename("file"),
                    ContentType("text/plain"),
                    FileSize(fileContent.length.toLong()),
                    null)
        }

        @Test
        @DocumentResponse
        fun `Given valid request, should delete file`() {
            val response = createTestFile()
            mockMvc.delete(path = getRequestPath(response.key),
                    headers = HttpHeaders().contentTypeJson(),
                    body = object {
                        val accessToken = response.accessToken
                    }) {
                isSuccess()
            }

            assertNull(uploadRepository.find(FileKey(response.key)))
            assertNull(fileEntryRepository.findExistingFileByKey(FileKey(response.key)))
        }

        @Test
        fun `Given wrong access token, should return 403`() {
            val response = createTestFile()
            mockMvc.delete(path = getRequestPath(response.key),
                    headers = HttpHeaders().contentTypeJson(),
                    body = object {
                        val accessToken = "forSureNotRealToken"
                    }) {
                isError(HttpStatus.FORBIDDEN)
            }

            assertNotNull(uploadRepository.find(FileKey(response.key)))
            assertNotNull(fileEntryRepository.findExistingFileByKey(FileKey(response.key)))
        }

        @Test
        fun `Given not existing file, should return 404`() {
            val response = createTestFile()

            mockMvc.delete(path = getRequestPath("qwe"),
                    headers = HttpHeaders().contentTypeJson(),
                    body = object {
                        val accessToken = response.accessToken
                    }) {
                isError(HttpStatus.NOT_FOUND)
            }

            assertNotNull(uploadRepository.find(FileKey(response.key)))
            assertNotNull(fileEntryRepository.findExistingFileByKey(FileKey(response.key)))
        }
    }
}<|MERGE_RESOLUTION|>--- conflicted
+++ resolved
@@ -67,11 +67,7 @@
             }
 
             fileEntryRepository.findAll()[0].let { fileEntry ->
-<<<<<<< HEAD
-                assertEquals("text/plain", fileEntry.contentType.value)
-=======
-                assertEquals("text/plain; charset=UTF-8", fileEntry.contentType)
->>>>>>> d590f037
+                assertEquals("text/plain; charset=UTF-8", fileEntry.contentType.value)
                 assertEquals(false, fileEntry.encrypted)
                 assertEquals("exampleTextFile.txt", fileEntry.filename.value)
                 assertEquals(null, fileEntry.password)
@@ -161,26 +157,16 @@
 
         private fun createFile(contentType: String, fileContent:String=content): String = fileService.createFile(
                 fileContent.byteInputStream(),
-                "fileName.txt",
-                contentType,
-                fileContent.byteInputStream().readAllBytes().size.toLong(),
+                Filename("fileName.txt"),
+                ContentType(contentType),
+                FileSize(fileContent.byteInputStream().readAllBytes().size.toLong()),
                 null
         ).key
 
         @Test
         @DocumentResponse
         fun `Given valid key, should return raw file`() {
-<<<<<<< HEAD
-            val key = fileService.createFile(
-                    content.byteInputStream(),
-                    Filename("fileName.txt"),
-                    ContentType("text/plain"),
-                    FileSize(content.byteInputStream().readAllBytes().size.toLong()),
-                    null
-            ).key
-=======
             val key = createFile("application/octet-stream")
->>>>>>> d590f037
 
             mockMvc.get(path = Path("/u/$key")) {
                 responseJsonPath("$").equalsValue("example content")
@@ -193,17 +179,7 @@
         @Test
         fun `Given valid Range header, should return 206`() {
             val contentSize = content.byteInputStream().readAllBytes().size.toLong()
-<<<<<<< HEAD
-            val key = fileService.createFile(
-                    content.byteInputStream(),
-                    Filename("fileName.txt"),
-                    ContentType("text/plain"),
-                    FileSize(contentSize),
-                    null
-            ).key
-=======
             val key = createFile("text/plain")
->>>>>>> d590f037
 
             val headers = HttpHeaders()
             headers.set(HttpHeaders.RANGE, "bytes=0-")
@@ -218,16 +194,7 @@
         @Test
         fun `Given invalid Range header, should return 200`() {
             val contentSize = content.byteInputStream().readAllBytes().size.toLong()
-<<<<<<< HEAD
-            val key = fileService.createFile(
-                    content.byteInputStream(),
-                    Filename("fileName.txt"),
-                    ContentType("text/plain"),
-                    FileSize(contentSize),
-                    null).key
-=======
             val key = createFile("text/plain")
->>>>>>> d590f037
 
             val headers = HttpHeaders()
             headers.set(HttpHeaders.RANGE, "mb=-1024")
