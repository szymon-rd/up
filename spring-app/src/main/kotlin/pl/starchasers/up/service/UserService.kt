--- conflicted
+++ resolved
@@ -12,13 +12,10 @@
 import pl.starchasers.up.exception.UserException
 import pl.starchasers.up.repository.UserRepository
 import pl.starchasers.up.security.Role
-<<<<<<< HEAD
 import java.security.Principal
-=======
 import javax.persistence.Access
 
 const val ROOT_USER_NAME = "root"
->>>>>>> f31713ad
 
 interface UserService {
     fun getUser(id: Long): User
@@ -35,15 +32,13 @@
 
     fun getUserFromCredentials(username: String, password: String): User
 
-<<<<<<< HEAD
-    fun deleteUser(user: User)
-=======
     fun listUsers(pageable: Pageable): Page<User>
 
     fun updateUser(userId: Long, email: String?, password: String?, role: Role)
 
+    fun deleteUser(user: User)
+
     fun deleteUser(userId: Long, thisUserId: Long)
->>>>>>> f31713ad
 }
 
 @Service
@@ -86,10 +81,6 @@
             findUser(username)?.takeIf { passwordEncoder.matches(password, it.password) }
                     ?: throw AccessDeniedException("Incorrect username or password")
 
-<<<<<<< HEAD
-    override fun deleteUser(user: User) {
-        userRepository.delete(user)
-=======
     override fun listUsers(pageable: Pageable): Page<User> = userRepository.findAll(pageable)
 
     override fun updateUser(userId: Long, email: String?, password: String?, role: Role) {
@@ -102,13 +93,16 @@
         userRepository.save(user)
     }
 
+    override fun deleteUser(user: User) {
+        userRepository.delete(user)
+    }
+
     override fun deleteUser(userId: Long, thisUserId: Long) {
         if (userId == thisUserId) throw BadRequestException()
         if (findUser(userId)?.username == ROOT_USER_NAME) throw AccessDeniedException()
 
         val toDelete = findUser(userId) ?: throw BadRequestException()
         userRepository.delete(toDelete)
->>>>>>> f31713ad
     }
 
 }