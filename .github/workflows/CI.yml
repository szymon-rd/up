name: CI

on: push

jobs:
  build:
    runs-on: ubuntu-latest

    steps:
    # Checks-out your repository under $GITHUB_WORKSPACE, so your job can access it
    - uses: actions/checkout@v2

    - name: Setup Java JDK
      uses: actions/setup-java@v1.4.3
      with:
        java-version: 11

    - name: Build Gatsby app
      run: ./gradlew :gatsby-app:build

    - name: Build Spring app
      run: ./gradlew bootjar
      
    - name: Test
      run: ./gradlew --continue test
      
    - name: Publish Test Report
      uses: scacap/action-surefire-report@v1
      with:
          github_token: ${{ secrets.GITHUB_TOKEN }}
          report_paths: '**/build/test-results/test/TEST-*.xml'
      if: always()

    - name: Generate documentation
      run: ./gradlew asciidoctor
    
    - name: Upload artifacts to CD
      run: |
        branch=${{ github.ref }}
        
        curl 'https://cd.snet.ovh/api/pub/staticfile/create' -i -X POST \
        -H 'Content-Type: multipart/form-data' \
        -H 'secret: ${{ secrets.CD_DOCUMENTATION_SECRET }}' \
        -F 'app=2' \
        -F "key=${branch#refs/heads/}" \
        -F 'file=@spring-app/build/generated-docs/index.html;type=text/html'
        
        curl 'https://cd.snet.ovh/api/pub/spring/add' -i -X POST \
        -H 'Content-Type: multipart/form-data' \
        -H 'secret: ${{ secrets.CD_DEPLOY_SECRET }}' \
        -F 'app=1' \
        -F "key=${branch#refs/heads/}" \
<<<<<<< HEAD
        -F 'file=@spring-app/build/libs/up-1.1.jar;type=application/octet-stream'
=======
        -F 'file=@spring-app/build/libs/up-1.0.jar;type=application/octet-stream'
>>>>>>> 630cbb2a
<|MERGE_RESOLUTION|>--- conflicted
+++ resolved
@@ -50,8 +50,4 @@
         -H 'secret: ${{ secrets.CD_DEPLOY_SECRET }}' \
         -F 'app=1' \
         -F "key=${branch#refs/heads/}" \
-<<<<<<< HEAD
-        -F 'file=@spring-app/build/libs/up-1.1.jar;type=application/octet-stream'
-=======
-        -F 'file=@spring-app/build/libs/up-1.0.jar;type=application/octet-stream'
->>>>>>> 630cbb2a
+        -F 'file=@spring-app/build/libs/up-1.1.jar;type=application/octet-stream'